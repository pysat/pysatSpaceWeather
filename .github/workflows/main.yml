# This workflow will install Python dependencies, run tests and lint with a
# variety of Python versions. For more information see:
# https://help.github.com/actions/language-and-framework-guides/using-python-with-github-actions

name: Pytest with Flake8

on: [push, pull_request]

jobs:
  build:
    strategy:
      fail-fast: false
      matrix:
        os: [ubuntu-latest, macos-latest, windows-latest]
        python-version: ["3.8", "3.9"]
        numpy_ver: [latest]
        include:
          - python-version: "3.7"
            numpy_ver: "1.17.3"
            os: ubuntu-latest

    name: Python ${{ matrix.python-version }} on ${{ matrix.os }} with numpy ${{ matrix.numpy_ver }}
    runs-on: ${{ matrix.os }}
    steps:
    - uses: actions/checkout@v2
    - name: Set up Python ${{ matrix.python-version }}
      uses: actions/setup-python@v2
      with:
        python-version: ${{ matrix.python-version }}

    - name: Install standard dependencies
      run: |
        python -m pip install --upgrade pip
        pip install -r requirements.txt
        pip install -r test_requirements.txt

<<<<<<< HEAD
=======

>>>>>>> 0dcff542
    - name: Install NEP29 dependencies
      if: ${{ matrix.numpy_ver != 'latest'}}
      run: |
        pip install --no-binary :numpy: numpy==${{ matrix.numpy_ver }}

    - name: Set up pysat
      run: |
        mkdir pysatData
        python -c "import pysat; pysat.params['data_dirs'] = 'pysatData'"

    - name: Test PEP8 compliance
      run: flake8 . --count --select=E,F,W --show-source --statistics

    - name: Evaluate complexity
      run: flake8 . --count --exit-zero --max-complexity=10 --statistics

    - name: Run unit and integration tests
      run: pytest --cov=pysatSpaceWeather/

    - name: Run Coveralls
      env:
        GITHUB_TOKEN: ${{ secrets.github_token }}
      run: coveralls --rcfile=setup.cfg --service=github<|MERGE_RESOLUTION|>--- conflicted
+++ resolved
@@ -34,10 +34,6 @@
         pip install -r requirements.txt
         pip install -r test_requirements.txt
 
-<<<<<<< HEAD
-=======
-
->>>>>>> 0dcff542
     - name: Install NEP29 dependencies
       if: ${{ matrix.numpy_ver != 'latest'}}
       run: |
