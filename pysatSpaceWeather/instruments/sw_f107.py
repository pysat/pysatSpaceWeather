--- conflicted
+++ resolved
@@ -409,118 +409,16 @@
         # downloaded again if more data has been added
         local_files = list_files(tag, inst_id, data_path)
 
-<<<<<<< HEAD
+        # Cut the date from the end of the local files
+        for i, lfile in enumerate(local_files):
+            local_files[i] = lfile[:-11]
+
         methods.swpc.old_indices_dsd_download(name, date_array, data_path,
                                               local_files, today)
     elif tag == 'now':
         # Set the download input options
         gfz_data_name = 'F{:s}'.format(inst_id)
         local_file_prefix = '{:s}_'.format(gfz_data_name)
-=======
-        # Cut the date from the end of the local files
-        for i, lfile in enumerate(local_files):
-            local_files[i] = lfile[:-11]
-
-        # To avoid downloading multiple files, cycle dates based on file length
-        dl_date = date_array[0]
-        while dl_date <= date_array[-1]:
-            # The file name changes, depending on how recent the requested
-            # data is
-            qnum = (dl_date.month - 1) // 3 + 1  # Integer floor division
-            qmonth = (qnum - 1) * 3 + 1
-            quar = 'Q{:d}_'.format(qnum)
-            fnames = ['{:04d}{:s}DSD.txt'.format(dl_date.year, ss)
-                      for ss in ['_', quar]]
-            versions = ["01_v2", "{:02d}_v1".format(qmonth)]
-            vend = [dt.datetime(dl_date.year, 12, 31),
-                    dt.datetime(dl_date.year, qmonth, 1)
-                    + pds.DateOffset(months=3) - pds.DateOffset(days=1)]
-            downloaded = False
-            rewritten = False
-
-            # Attempt the download(s)
-            for iname, fname in enumerate(fnames):
-                # Test to see if we already tried this filename
-                if fname in bad_fname:
-                    continue
-
-                local_fname = fname
-                saved_fname = os.path.join(data_path, local_fname)
-                ofile = '_'.join(['f107', 'prelim',
-                                  '{:04d}'.format(dl_date.year),
-                                  '{:s}.txt'.format(versions[iname])])
-                outfile = os.path.join(data_path, ofile)
-
-                if os.path.isfile(outfile):
-                    downloaded = True
-
-                    # Check the date to see if this should be rewritten
-                    checkfile = os.path.split(outfile)[-1]
-                    has_file = local_files == checkfile
-                    if np.any(has_file):
-                        if has_file[has_file].index[-1] < vend[iname]:
-                            # This file will be updated again, but only attempt
-                            # to do so if enough time has passed from the
-                            # last time it was downloaded
-                            yesterday = today - pds.DateOffset(days=1)
-                            if has_file[has_file].index[-1] < yesterday:
-                                rewritten = True
-                else:
-                    # The file does not exist, if it can be downloaded, it
-                    # should be 'rewritten'
-                    rewritten = True
-
-                # Attempt to download if the file does not exist or if the
-                # file has been updated
-                if rewritten or not downloaded:
-                    try:
-                        sys.stdout.flush()
-                        ftp.retrbinary('RETR ' + fname,
-                                       open(saved_fname, 'wb').write)
-                        downloaded = True
-                        logger.info(' '.join(('Downloaded file for ',
-                                              dl_date.strftime('%x'))))
-
-                    except ftplib.error_perm as exception:
-                        # Could not fetch, so cannot rewrite
-                        rewritten = False
-
-                        # Test for an error
-                        if str(exception.args[0]).split(" ", 1)[0] != '550':
-                            raise IOError(exception)
-                        else:
-                            # file isn't actually there, try the next name
-                            os.remove(saved_fname)
-
-                            # Save this so we don't try again
-                            # Because there are two possible filenames for
-                            # each time, it's ok if one isn't there.  We just
-                            # don't want to keep looking for it.
-                            bad_fname.append(fname)
-
-                # If the first file worked, don't try again
-                if downloaded:
-                    break
-
-            if not downloaded:
-                logger.info(' '.join(('File not available for',
-                                      dl_date.strftime('%x'))))
-            elif rewritten:
-                with open(saved_fname, 'r') as fprelim:
-                    lines = fprelim.read()
-
-                mm_f107.rewrite_daily_file(dl_date.year, outfile, lines)
-                os.remove(saved_fname)
-
-            # Cycle to the next date
-            dl_date = vend[iname] + pds.DateOffset(days=1)
-
-        # Close connection after downloading all dates
-        ftp.close()
-
-    elif tag == 'daily':
-        logger.info('This routine can only download the latest 30 day file')
->>>>>>> 2fa98e44
 
         # Call the download routine
         methods.gfz.json_downloads(date_array, data_path, local_file_prefix,
