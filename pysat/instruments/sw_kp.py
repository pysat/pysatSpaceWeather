--- conflicted
+++ resolved
@@ -59,10 +59,7 @@
 """
 
 import datetime as dt
-<<<<<<< HEAD
-=======
 import ftplib
->>>>>>> d5481605
 import logging
 import numpy as np
 import os
