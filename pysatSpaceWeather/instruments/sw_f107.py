#!/usr/bin/env python
# -*- coding: utf-8 -*-.
# Full license can be found in License.md
# Full author list can be found in .zenodo.json file
# DOI:10.5281/zenodo.3986138
# ----------------------------------------------------------------------------
"""Supports F10.7 index values.

Properties
----------
platform
    'sw'
name
    'f107'
tag
    - 'historic' LASP F10.7 data (downloads by month, loads by day)
    - 'prelim' Preliminary SWPC daily solar indices
    - 'daily' Daily SWPC solar indices (contains last 30 days)
    - 'forecast' Grab forecast data from SWPC (next 3 days)
    - '45day' 45-Day Forecast data from the Air Force

Examples
--------
Download and load all of the historic F10.7 data.  Note that it will not
stop on the current date, but a point in the past when post-processing has
been successfully completed.
::

    f107 = pysat.Instrument('sw', 'f107', tag='historic')
    f107.download(start=f107.lasp_stime, stop=f107.today())
    f107.load(date=f107.lasp_stime, end_date=f107.today())


Note
----
The forecast data is stored by generation date, where each file contains the
forecast for the next three days. Forecast data downloads are only supported
for the current day. When loading forecast data, the date specified with the
load command is the date the forecast was generated. The data loaded will span
three days. To always ensure you are loading the most recent data, load
the data with tomorrow's date.
::

    f107 = pysat.Instrument('sw', 'f107', tag='forecast')
    f107.download()
    f107.load(date=f107.tomorrow())


Warnings
--------
The 'forecast' F10.7 data loads three days at a time. Loading multiple files,
loading multiple days, the data padding feature, and multi_file_day feature
available from the pyast.Instrument object is not appropriate for 'forecast'
data.

Like 'forecast', the '45day' forecast loads a specific period of time (45 days)
and subsequent files contain overlapping data.  Thus, loading multiple files,
loading multiple days, the data padding feature, and multi_file_day feature
available from the pyast.Instrument object is not appropriate for '45day' data.

"""

import datetime as dt
<<<<<<< HEAD
import json
=======
import ftplib
>>>>>>> fa6487f9
import numpy as np
import os
import pandas as pds
import requests
import warnings

<<<<<<< HEAD
import pysat
=======
from pysatSpaceWeather.instruments.methods import f107 as mm_f107
from pysatSpaceWeather.instruments.methods import general
from pysatSpaceWeather.instruments.methods import lisird
>>>>>>> fa6487f9

from pysatSpaceWeather.instruments import methods

# ----------------------------------------------------------------------------
# Instrument attributes

platform = 'sw'
name = 'f107'
tags = {'historic': 'Daily LASP value of F10.7',
        'prelim': 'Preliminary SWPC daily solar indices',
        'daily': 'Daily SWPC solar indices (contains last 30 days)',
        'forecast': 'SWPC Forecast F107 data next (3 days)',
        '45day': 'Air Force 45-day Forecast'}

# Dict keyed by inst_id that lists supported tags for each inst_id
inst_ids = {'': [tag for tag in tags.keys()]}

# Dict keyed by inst_id that lists supported tags and a good day of test data
# generate todays date to support loading forecast data
now = dt.datetime.utcnow()
today = dt.datetime(now.year, now.month, now.day)
tomorrow = today + dt.timedelta(days=1)

# The LASP archive start day is also important
lasp_stime = dt.datetime(1947, 2, 14)

# ----------------------------------------------------------------------------
# Instrument test attributes

_test_dates = {'': {'historic': dt.datetime(2009, 1, 1),
                    'prelim': dt.datetime(2009, 1, 1),
                    'daily': tomorrow,
                    'forecast': tomorrow,
                    '45day': tomorrow}}

# Other tags assumed to be True
_test_download_ci = {'': {'prelim': False}}

# ----------------------------------------------------------------------------
# Instrument methods

preprocess = methods.general.preprocess


def init(self):
    """Initialize the Instrument object with instrument specific values."""

    # Set the required Instrument attributes
    self.acknowledgements = methods.f107.acknowledgements(self.tag)
    self.references = methods.f107.references(self.tag)
    pysat.logger.info(self.acknowledgements)

    # Define the historic F10.7 starting time
    if self.tag == 'historic':
        self.lasp_stime = lasp_stime

    # Raise Deprecation warnings
    if self.tag in ['daily', 'prelim']:
        # This tag loads more than just F10.7 data, and the behaviour will be
        # deprecated in v0.1.0
        warnings.warn("".join(["Upcoming structural changes will prevent ",
                               "Instruments from loading multiple data sets in",
                               " one Instrument. In version 0.1.0+ the SSN, ",
                               "solar flare, and solar mean field data will be",
                               " accessable from the `sw_ssn`, `sw_flare`, ",
                               "and `sw_sbfield` Instruments."]),
                      DeprecationWarning, stacklevel=2)
    elif self.tag == '45day':
        # This tag loads more than just F10.7 data, and the behaviour will be
        # deprecated in v0.1.0
        warnings.warn("".join(["Upcoming structural changes will prevent ",
                               "Instruments from loading multiple data sets in",
                               " one Instrument. In version 0.1.0+ the Ap will",
                               " be accessable from the `sw_ap` Instrument."]),
                      DeprecationWarning, stacklevel=2)

    return


def clean(self):
    """Clean the F10.7 data, empty function as this is not necessary."""

    return


# ----------------------------------------------------------------------------
# Instrument functions


def load(fnames, tag='', inst_id=''):
    """Load F10.7 index files.

    Parameters
    ----------
    fnames : pandas.Series
        Series of filenames.
    tag : str
        Instrument tag. (default='')
    inst_id : str
        Instrument ID, not used. (default='')

    Returns
    -------
    data : pandas.DataFrame
        Object containing satellite data.
    meta : pysat.Meta
        Object containing metadata such as column names and units.

    See Also
    --------
    pysat.instruments.methods.general.load_csv_data

    Note
    ----
    Called by pysat. Not intended for direct use by user.

    """

    # Get the desired file dates and file names from the daily indexed list
    file_dates = list()
    if tag in ['historic', 'prelim']:
        unique_files = list()
        for fname in fnames:
            file_dates.append(dt.datetime.strptime(fname[-10:], '%Y-%m-%d'))
            if fname[0:-11] not in unique_files:
                unique_files.append(fname[0:-11])
        fnames = unique_files

    # Load the CSV data files
    data = pysat.instruments.methods.general.load_csv_data(
        fnames, read_csv_kwargs={"index_col": 0, "parse_dates": True})

    # If there is a date range, downselect here
    if len(file_dates) > 0:
        idx, = np.where((data.index >= min(file_dates))
                        & (data.index < max(file_dates) + dt.timedelta(days=1)))
        data = data.iloc[idx, :]

    # Initialize the metadata
    meta = pysat.Meta()
    meta['f107'] = {meta.labels.units: 'SFU',
                    meta.labels.name: 'F10.7 cm solar index',
                    meta.labels.notes: '',
                    meta.labels.desc:
                    'F10.7 cm radio flux in Solar Flux Units (SFU)',
                    meta.labels.fill_val: np.nan,
                    meta.labels.min_val: 0,
                    meta.labels.max_val: np.inf}

<<<<<<< HEAD
    if tag == 'historic':
=======
    if tag == '45day':
        meta['ap'] = {meta.labels.units: '',
                      meta.labels.name: 'Daily Ap index',
                      meta.labels.notes: '',
                      meta.labels.desc: 'Daily average of 3-h ap indices',
                      meta.labels.fill_val: np.nan,
                      meta.labels.min_val: 0,
                      meta.labels.max_val: 400}
    elif tag == 'historic':
>>>>>>> fa6487f9
        # LASP updated file format in June, 2022. Minimize impact downstream by
        # continuing use of `f107` as primary data product.
        if 'f107_adjusted' in data.columns:
            # There may be a mix of old and new data formats.
            if 'f107' in data.columns:
                # Only fill NaN in the `f107` and `f107_adjusted` columns
                # for consistency across both data sets
                data.loc[np.isnan(data['f107']), 'f107'] = data.loc[
                    np.isnan(data['f107']), 'f107_adjusted']

                data.loc[np.isnan(data['f107_adjusted']),
                         'f107_adjusted'] = data.loc[
                             np.isnan(data['f107_adjusted']), 'f107']
            else:
                data['f107'] = data['f107_adjusted']

            # Add metadata
            meta['f107_observed'] = meta['f107']
            raw_str = 'Raw F10.7 cm radio flux in Solar Flux Units (SFU)'
            meta['f107_observed'] = {meta.labels.desc: raw_str}

            meta['f107_adjusted'] = meta['f107_observed']
            norm_str = ''.join(['F10.7 cm radio flux in Solar Flux Units (SFU)',
                                ' normalized to 1-AU'])
            meta['f107_adjusted'] = {meta.labels.desc: norm_str}

            meta['f107'] = {
                meta.labels.desc: meta['f107_adjusted', meta.labels.desc]}

    return data, meta


def list_files(tag='', inst_id='', data_path='', format_str=None):
    """List local F10.7 data files.

    Parameters
    ----------
    tag : str
        Instrument tag, accepts any value from `tags`. (default='')
    inst_id : str
        Instrument ID, not used. (default='')
    data_path : str
        Path to data directory. (default='')
    format_str : str or NoneType
        User specified file format.  If None is specified, the default
        formats associated with the supplied tags are used. (default=None)

    Returns
    -------
    out_files : pysat._files.Files
        A class containing the verified available files

    Note
    ----
    Called by pysat. Not intended for direct use by user.

    """

    if tag == 'historic':
        # Files are by month, going to add date to monthly filename for
        # each day of the month. The load routine will load a month of
        # data and use the appended date to select out appropriate data.
        if format_str is None:
            format_str = 'f107_monthly_{year:04d}-{month:02d}.txt'
        out_files = pysat.Files.from_os(data_path=data_path,
                                        format_str=format_str)
        if not out_files.empty:
            out_files.loc[out_files.index[-1] + pds.DateOffset(months=1)
                          - pds.DateOffset(days=1)] = out_files.iloc[-1]
            out_files = out_files.asfreq('D', 'pad')
            out_files = out_files + '_' + out_files.index.strftime(
                '%Y-%m-%d')

    elif tag == 'prelim':
        # Files are by year (and quarter)
        if format_str is None:
            format_str = ''.join(['f107_prelim_{year:04d}_{month:02d}',
                                  '_v{version:01d}.txt'])
        out_files = pysat.Files.from_os(data_path=data_path,
                                        format_str=format_str)

        if not out_files.empty:
            # Set each file's valid length at a 1-day resolution
            orig_files = out_files.sort_index().copy()
            new_files = list()

            for orig in orig_files.items():
                # Version determines each file's valid length
                version = np.int64(orig[1].split("_v")[1][0])
                doff = pds.DateOffset(years=1) if version == 2 \
                    else pds.DateOffset(months=3)
                istart = orig[0]
                iend = istart + doff - pds.DateOffset(days=1)

                # Ensure the end time does not extend past the number of
                # possible days included based on the file's download time
                fname = os.path.join(data_path, orig[1])
                dend = dt.datetime.utcfromtimestamp(os.path.getctime(fname))
                dend = dend - pds.DateOffset(days=1)
                if dend < iend:
                    iend = dend

                # Pad the original file index
                out_files.loc[iend] = orig[1]
                out_files = out_files.sort_index()

                # Save the files at a daily cadence over the desired period
                new_files.append(out_files.loc[istart:
                                               iend].asfreq('D', 'pad'))
            # Add the newly indexed files to the file output
            out_files = pds.concat(new_files, sort=True)
            out_files = out_files.dropna()
            out_files = out_files.sort_index()
            out_files = out_files + '_' + out_files.index.strftime('%Y-%m-%d')

    elif tag in ['daily', 'forecast', '45day']:
        out_files = methods.swpc.list_files(name, tag, inst_id, data_path,
                                            format_str=format_str)

    return out_files


def download(date_array, tag, inst_id, data_path, update_files=False):
    """Download F107 index data from the appropriate repository.

    Parameters
    ----------
    date_array : array-like
        Sequence of dates for which files will be downloaded.
    tag : str
        Denotes type of file to load.
    inst_id : str
        Specifies the satellite ID for a constellation.
    data_path : str
        Path to data directory.
    update_files : bool
        Re-download data for files that already exist if True (default=False)

    Raises
    ------
    IOError
        If a problem is encountered connecting to the gateway or retrieving
        data from the repository.

    Warnings
    --------
    Only able to download current forecast data, not archived forecasts.

    Note
    ----
    Called by pysat. Not intended for direct use by user.

    """

    # Download standard F107 data
    if tag == 'historic':
        # Test the date array, updating it if necessary
        if date_array.freq != 'MS':
            date_array = pysat.utils.time.create_date_range(
                dt.datetime(date_array[0].year, date_array[0].month, 1),
                date_array[-1], freq='MS')

        # Download from LASP, by month
        freq = pds.DateOffset(months=1, seconds=-1)
        lisird.download(date_array, data_path, 'f107_monthly_', '%Y-%m',
                        'noaa_radio_flux', freq, update_files,
                        {'f107_adjusted': -99999.0, 'f107_observed': -99999.0})

    elif tag == 'prelim':
        # Get the local files, to ensure that the version 1 files are
        # downloaded again if more data has been added
        local_files = list_files(tag, inst_id, data_path)

        methods.swpc.old_indices_dsd_download(name, date_array, data_path,
                                              local_files, today)

    elif tag == 'daily':
        methods.swpc.daily_dsd_download(name, today, data_path)

    elif tag == 'forecast':
        methods.swpc.solar_geomag_predictions_download(name, date_array,
                                                       data_path)

    elif tag == '45day':
        methods.swpc.recent_ap_f107_download(name, date_array, data_path)

    return<|MERGE_RESOLUTION|>--- conflicted
+++ resolved
@@ -61,24 +61,14 @@
 """
 
 import datetime as dt
-<<<<<<< HEAD
 import json
-=======
-import ftplib
->>>>>>> fa6487f9
 import numpy as np
 import os
 import pandas as pds
 import requests
 import warnings
 
-<<<<<<< HEAD
 import pysat
-=======
-from pysatSpaceWeather.instruments.methods import f107 as mm_f107
-from pysatSpaceWeather.instruments.methods import general
-from pysatSpaceWeather.instruments.methods import lisird
->>>>>>> fa6487f9
 
 from pysatSpaceWeather.instruments import methods
 
@@ -228,19 +218,7 @@
                     meta.labels.min_val: 0,
                     meta.labels.max_val: np.inf}
 
-<<<<<<< HEAD
     if tag == 'historic':
-=======
-    if tag == '45day':
-        meta['ap'] = {meta.labels.units: '',
-                      meta.labels.name: 'Daily Ap index',
-                      meta.labels.notes: '',
-                      meta.labels.desc: 'Daily average of 3-h ap indices',
-                      meta.labels.fill_val: np.nan,
-                      meta.labels.min_val: 0,
-                      meta.labels.max_val: 400}
-    elif tag == 'historic':
->>>>>>> fa6487f9
         # LASP updated file format in June, 2022. Minimize impact downstream by
         # continuing use of `f107` as primary data product.
         if 'f107_adjusted' in data.columns:
@@ -405,9 +383,10 @@
 
         # Download from LASP, by month
         freq = pds.DateOffset(months=1, seconds=-1)
-        lisird.download(date_array, data_path, 'f107_monthly_', '%Y-%m',
-                        'noaa_radio_flux', freq, update_files,
-                        {'f107_adjusted': -99999.0, 'f107_observed': -99999.0})
+        methods.lisird.download(date_array, data_path, 'f107_monthly_',
+                                '%Y-%m', 'noaa_radio_flux', freq, update_files,
+                                {'f107_adjusted': -99999.0,
+                                 'f107_observed': -99999.0})
 
     elif tag == 'prelim':
         # Get the local files, to ensure that the version 1 files are
