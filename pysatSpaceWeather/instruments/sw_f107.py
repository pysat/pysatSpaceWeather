--- conflicted
+++ resolved
@@ -1,10 +1,5 @@
-#!/usr/bin/env python
-# -*- coding: utf-8 -*-.
-# Full license can be found in License.md
-# Full author list can be found in .zenodo.json file
-# DOI:10.5281/zenodo.3986138
-# ----------------------------------------------------------------------------
-"""Supports F10.7 index values.
+# -*- coding: utf-8 -*-
+"""Supports F10.7 index values. Downloads data from LASP and the SWPC.
 
 Properties
 ----------
@@ -15,14 +10,9 @@
 tag
     - 'historic' LASP F10.7 data (downloads by month, loads by day)
     - 'prelim' Preliminary SWPC daily solar indices
-    - 'now' A mix of nowcast and definitive values from GFZ
     - 'daily' Daily SWPC solar indices (contains last 30 days)
     - 'forecast' Grab forecast data from SWPC (next 3 days)
     - '45day' 45-Day Forecast data from the Air Force
-inst_id
-    - '' No distinction, may include observed, adjusted, or both
-    - 'obs' Observed F10.7
-    - 'adj' Adjusted F10.7
 
 Examples
 --------
@@ -66,14 +56,20 @@
 """
 
 import datetime as dt
+import ftplib
 import numpy as np
 import os
 import pandas as pds
+import pysat
+import requests
+import sys
 import warnings
 
-import pysat
-
-from pysatSpaceWeather.instruments import methods
+from pysatSpaceWeather.instruments.methods import f107 as mm_f107
+from pysatSpaceWeather.instruments.methods import general
+from pysatSpaceWeather.instruments.methods import lisird
+
+logger = pysat.logger
 
 # ----------------------------------------------------------------------------
 # Instrument attributes
@@ -82,20 +78,18 @@
 name = 'f107'
 tags = {'historic': 'Daily LASP value of F10.7',
         'prelim': 'Preliminary SWPC daily solar indices',
-        'now': 'Nowcast and definitive data from GFZ',
         'daily': 'Daily SWPC solar indices (contains last 30 days)',
         'forecast': 'SWPC Forecast F107 data next (3 days)',
         '45day': 'Air Force 45-day Forecast'}
 
 # Dict keyed by inst_id that lists supported tags for each inst_id
-inst_ids = {'': [tag for tag in tags.keys() if tag != 'now'], 'obs': ['now'],
-            'adj': ['now']}
+inst_ids = {'': [tag for tag in tags.keys()]}
 
 # Dict keyed by inst_id that lists supported tags and a good day of test data
 # generate todays date to support loading forecast data
 now = dt.datetime.utcnow()
 today = dt.datetime(now.year, now.month, now.day)
-tomorrow = today + dt.timedelta(days=1)
+tomorrow = today + pds.DateOffset(days=1)
 
 # The LASP archive start day is also important
 lasp_stime = dt.datetime(1947, 2, 14)
@@ -107,9 +101,7 @@
                     'prelim': dt.datetime(2009, 1, 1),
                     'daily': tomorrow,
                     'forecast': tomorrow,
-                    '45day': tomorrow},
-               'obs': {'now': dt.datetime(2009, 1, 1)},
-               'adj': {'now': dt.datetime(2009, 1, 1)}}
+                    '45day': tomorrow}}
 
 # Other tags assumed to be True
 _test_download_ci = {'': {'prelim': False}}
@@ -117,16 +109,16 @@
 # ----------------------------------------------------------------------------
 # Instrument methods
 
-preprocess = methods.general.preprocess
+preprocess = general.preprocess
 
 
 def init(self):
     """Initialize the Instrument object with instrument specific values."""
 
     # Set the required Instrument attributes
-    self.acknowledgements = methods.f107.acknowledgements(self.tag)
-    self.references = methods.f107.references(self.tag)
-    pysat.logger.info(self.acknowledgements)
+    self.acknowledgements = mm_f107.acknowledgements(self.tag)
+    self.references = mm_f107.references(self.tag)
+    logger.info(self.acknowledgements)
 
     # Define the historic F10.7 starting time
     if self.tag == 'historic':
@@ -196,7 +188,7 @@
 
     # Get the desired file dates and file names from the daily indexed list
     file_dates = list()
-    if tag in ['historic', 'prelim', 'now']:
+    if tag in ['historic', 'prelim']:
         unique_files = list()
         for fname in fnames:
             file_dates.append(dt.datetime.strptime(fname[-10:], '%Y-%m-%d'))
@@ -208,10 +200,6 @@
     data = pysat.instruments.methods.general.load_csv_data(
         fnames, read_csv_kwargs={"index_col": 0, "parse_dates": True})
 
-    # Rename the GFZ variable name to be consistent with the other data sets
-    if tag == 'now':
-        data = data.rename(columns={'F{:s}'.format(inst_id): 'f107'})
-
     # If there is a date range, downselect here
     if len(file_dates) > 0:
         idx, = np.where((data.index >= min(file_dates))
@@ -220,18 +208,24 @@
 
     # Initialize the metadata
     meta = pysat.Meta()
-    desc_prefix = '' if inst_id == '' else '{:s} '.format(inst_id.capitalize())
     meta['f107'] = {meta.labels.units: 'SFU',
                     meta.labels.name: 'F10.7 cm solar index',
                     meta.labels.notes: '',
                     meta.labels.desc:
-                    '{:s}F10.7 cm radio flux in Solar Flux Units (SFU)'.format(
-                        desc_prefix),
+                    'F10.7 cm radio flux in Solar Flux Units (SFU)',
                     meta.labels.fill_val: np.nan,
                     meta.labels.min_val: 0,
                     meta.labels.max_val: np.inf}
 
-    if tag == 'historic':
+    if tag == '45day':
+        meta['ap'] = {meta.labels.units: '',
+                      meta.labels.name: 'Daily Ap index',
+                      meta.labels.notes: '',
+                      meta.labels.desc: 'Daily average of 3-h ap indices',
+                      meta.labels.fill_val: np.nan,
+                      meta.labels.min_val: 0,
+                      meta.labels.max_val: 400}
+    elif tag == 'historic':
         # LASP updated file format in June, 2022. Minimize impact downstream by
         # continuing use of `f107` as primary data product.
         if 'f107_adjusted' in data.columns:
@@ -260,6 +254,92 @@
 
             meta['f107'] = {
                 meta.labels.desc: meta['f107_adjusted', meta.labels.desc]}
+
+    elif tag == 'daily' or tag == 'prelim':
+        # Update the allowed types for the fill value
+        meta.labels.label_type['fill_val'] = (float, int, np.float64,
+                                              np.int64, str)
+
+        meta['ssn'] = {meta.labels.units: '',
+                       meta.labels.name: 'Sunspot Number',
+                       meta.labels.notes: '',
+                       meta.labels.desc: 'SESC Sunspot Number',
+                       meta.labels.fill_val: -999,
+                       meta.labels.min_val: 0,
+                       meta.labels.max_val: np.inf}
+        meta['ss_area'] = {meta.labels.units: '10$^-6$ Solar Hemisphere',
+                           meta.labels.name: 'Sunspot Area',
+                           meta.labels.notes: '',
+                           meta.labels.desc:
+                           ''.join(['Sunspot Area in Millionths of the ',
+                                    'Visible Hemisphere']),
+                           meta.labels.fill_val: -999,
+                           meta.labels.min_val: 0,
+                           meta.labels.max_val: 1.0e6}
+        meta['new_reg'] = {meta.labels.units: '',
+                           meta.labels.name: 'New Regions',
+                           meta.labels.notes: '',
+                           meta.labels.desc: 'New active solar regions',
+                           meta.labels.fill_val: -999,
+                           meta.labels.min_val: 0,
+                           meta.labels.max_val: np.inf}
+        meta['smf'] = {meta.labels.units: 'G',
+                       meta.labels.name: 'Solar Mean Field',
+                       meta.labels.notes: '',
+                       meta.labels.desc: 'Standford Solar Mean Field',
+                       meta.labels.fill_val: -999,
+                       meta.labels.min_val: 0,
+                       meta.labels.max_val: np.inf}
+        meta['goes_bgd_flux'] = {meta.labels.units: 'W/m^2',
+                                 meta.labels.name: 'X-ray Background Flux',
+                                 meta.labels.notes: '',
+                                 meta.labels.desc:
+                                 'GOES15 X-ray Background Flux',
+                                 meta.labels.fill_val: '*',
+                                 meta.labels.min_val: -np.inf,
+                                 meta.labels.max_val: np.inf}
+        meta['c_flare'] = {meta.labels.units: '',
+                           meta.labels.name: 'C X-Ray Flares',
+                           meta.labels.notes: '',
+                           meta.labels.desc: 'C-class X-Ray Flares',
+                           meta.labels.fill_val: -1,
+                           meta.labels.min_val: 0,
+                           meta.labels.max_val: 9}
+        meta['m_flare'] = {meta.labels.units: '',
+                           meta.labels.name: 'M X-Ray Flares',
+                           meta.labels.notes: '',
+                           meta.labels.desc: 'M-class X-Ray Flares',
+                           meta.labels.fill_val: -1,
+                           meta.labels.min_val: 0,
+                           meta.labels.max_val: 9}
+        meta['x_flare'] = {meta.labels.units: '',
+                           meta.labels.name: 'X X-Ray Flares',
+                           meta.labels.notes: '',
+                           meta.labels.desc: 'X-class X-Ray Flares',
+                           meta.labels.fill_val: -1,
+                           meta.labels.min_val: 0,
+                           meta.labels.max_val: 9}
+        meta['o1_flare'] = {meta.labels.units: '',
+                            meta.labels.name: '1 Optical Flares',
+                            meta.labels.notes: '',
+                            meta.labels.desc: '1-class Optical Flares',
+                            meta.labels.fill_val: -1,
+                            meta.labels.min_val: 0,
+                            meta.labels.max_val: 9}
+        meta['o2_flare'] = {meta.labels.units: '',
+                            meta.labels.name: '2 Optical Flares',
+                            meta.labels.notes: '',
+                            meta.labels.desc: '2-class Optical Flares',
+                            meta.labels.fill_val: -1,
+                            meta.labels.min_val: 0,
+                            meta.labels.max_val: 9}
+        meta['o3_flare'] = {meta.labels.units: '',
+                            meta.labels.name: '3 Optical Flares',
+                            meta.labels.notes: '',
+                            meta.labels.desc: '3-class Optical Flares',
+                            meta.labels.fill_val: -1,
+                            meta.labels.min_val: 0,
+                            meta.labels.max_val: 9}
 
     return data, meta
 
@@ -290,16 +370,12 @@
 
     """
 
-    if tag in ['historic', 'now']:
+    if tag == 'historic':
         # Files are by month, going to add date to monthly filename for
         # each day of the month. The load routine will load a month of
         # data and use the appended date to select out appropriate data.
         if format_str is None:
-            if tag == 'historic':
-                format_str = 'f107_monthly_{year:04d}-{month:02d}.txt'
-            else:
-                format_str = 'F{:s}_{{year:04d}}-{{month:02d}}.txt'.format(
-                    inst_id)
+            format_str = 'f107_monthly_{year:04d}-{month:02d}.txt'
         out_files = pysat.Files.from_os(data_path=data_path,
                                         format_str=format_str)
         if not out_files.empty:
@@ -352,8 +428,16 @@
             out_files = out_files + '_' + out_files.index.strftime('%Y-%m-%d')
 
     elif tag in ['daily', 'forecast', '45day']:
-        out_files = methods.swpc.list_files(name, tag, inst_id, data_path,
-                                            format_str=format_str)
+        format_str = ''.join(['f107_', tag,
+                              '_{year:04d}-{month:02d}-{day:02d}.txt'])
+        out_files = pysat.Files.from_os(data_path=data_path,
+                                        format_str=format_str)
+
+        # Pad list of files data to include most recent file under tomorrow
+        if not out_files.empty:
+            pds_off = pds.DateOffset(days=1)
+            out_files.loc[out_files.index[-1] + pds_off] = out_files.values[-1]
+            out_files.loc[out_files.index[-1] + pds_off] = out_files.values[-1]
 
     return out_files
 
@@ -399,24 +483,21 @@
 
         # Download from LASP, by month
         freq = pds.DateOffset(months=1, seconds=-1)
-        methods.lisird.download(date_array, data_path, 'f107_monthly_',
-                                '%Y-%m', 'noaa_radio_flux', freq, update_files,
-                                {'f107_adjusted': -99999.0,
-                                 'f107_observed': -99999.0})
+        lisird.download(date_array, data_path, 'f107_monthly_', '%Y-%m',
+                        'noaa_radio_flux', freq, update_files,
+                        {'f107_adjusted': -99999.0, 'f107_observed': -99999.0})
 
     elif tag == 'prelim':
+        ftp = ftplib.FTP('ftp.swpc.noaa.gov')  # Connect to host, default port
+        ftp.login()  # User anonymous, passwd anonymous
+        ftp.cwd('/pub/indices/old_indices')
+
+        bad_fname = list()
+
         # Get the local files, to ensure that the version 1 files are
         # downloaded again if more data has been added
         local_files = list_files(tag, inst_id, data_path)
 
-<<<<<<< HEAD
-        methods.swpc.old_indices_dsd_download(name, date_array, data_path,
-                                              local_files, today)
-    elif tag == 'now':
-        # Set the download input options
-        gfz_data_name = 'F{:s}'.format(inst_id)
-        local_file_prefix = '{:s}_'.format(gfz_data_name)
-=======
         # Cut the date from the end of the local files
         for i, lfile in enumerate(local_files):
             local_files[i] = lfile[:-11]
@@ -520,22 +601,85 @@
 
     elif tag == 'daily':
         logger.info('This routine can only download the latest 30 day file')
->>>>>>> 359d7ea2
-
-        # Call the download routine
-        methods.gfz.json_downloads(date_array, data_path, local_file_prefix,
-                                   "%Y-%m", gfz_data_name,
-                                   pds.DateOffset(months=1, seconds=-1),
-                                   update_files=update_files)
-
-    elif tag == 'daily':
-        methods.swpc.daily_dsd_download(name, today, data_path)
+
+        # Set the download webpage
+        furl = 'https://services.swpc.noaa.gov/text/daily-solar-indices.txt'
+        req = requests.get(furl)
+
+        # Save the output
+        data_file = 'f107_daily_{:s}.txt'.format(today.strftime('%Y-%m-%d'))
+        outfile = os.path.join(data_path, data_file)
+        mm_f107.rewrite_daily_file(today.year, outfile, req.text)
 
     elif tag == 'forecast':
-        methods.swpc.solar_geomag_predictions_download(name, date_array,
-                                                       data_path)
+        logger.info(' '.join(('This routine can only download the current',
+                              'forecast, not archived forecasts')))
+        # Set the download webpage
+        furl = ''.join(('https://services.swpc.noaa.gov/text/',
+                        '3-day-solar-geomag-predictions.txt'))
+        req = requests.get(furl)
+
+        # Parse text to get the date the prediction was generated
+        date_str = req.text.split(':Issued: ')[-1].split(' UTC')[0]
+        dl_date = dt.datetime.strptime(date_str, '%Y %b %d %H%M')
+
+        # Get starting date of the forecasts
+        raw_data = req.text.split(':Prediction_dates:')[-1]
+        forecast_date = dt.datetime.strptime(raw_data[3:14], '%Y %b %d')
+
+        # Set the times for output data
+        times = pds.date_range(forecast_date, periods=3, freq='1D')
+
+        # String data is the forecast value for the next three days
+        raw_data = req.text.split('10cm_flux:')[-1]
+        raw_data = raw_data.split('\n')[1]
+        val1 = np.int64(raw_data[24:27])
+        val2 = np.int64(raw_data[38:41])
+        val3 = np.int64(raw_data[52:])
+
+        # Put data into nicer DataFrame
+        data = pds.DataFrame([val1, val2, val3], index=times, columns=['f107'])
+
+        # Write out as a file
+        data_file = 'f107_forecast_{:s}.txt'.format(
+            dl_date.strftime('%Y-%m-%d'))
+        data.to_csv(os.path.join(data_path, data_file), header=True)
 
     elif tag == '45day':
-        methods.swpc.recent_ap_f107_download(name, date_array, data_path)
+        logger.info(' '.join(('This routine can only download the current',
+                              'forecast, not archived forecasts')))
+
+        # Set the download webpage
+        furl = 'https://services.swpc.noaa.gov/text/45-day-ap-forecast.txt'
+        req = requests.get(furl)
+
+        # Parse text to get the date the prediction was generated
+        date_str = req.text.split(':Issued: ')[-1].split(' UTC')[0]
+        dl_date = dt.datetime.strptime(date_str, '%Y %b %d %H%M')
+
+        # Get to the forecast data
+        raw_data = req.text.split('45-DAY AP FORECAST')[-1]
+
+        # Grab AP part
+        raw_ap = raw_data.split('45-DAY F10.7 CM FLUX FORECAST')[0]
+        raw_ap = raw_ap.split('\n')[1:-1]
+
+        # Get the F107
+        raw_f107 = raw_data.split('45-DAY F10.7 CM FLUX FORECAST')[-1]
+        raw_f107 = raw_f107.split('\n')[1:-4]
+
+        # Parse the AP data
+        ap_times, ap = mm_f107.parse_45day_block(raw_ap)
+
+        # Parse the F10.7 data
+        f107_times, f107 = mm_f107.parse_45day_block(raw_f107)
+
+        # Collect into DataFrame
+        data = pds.DataFrame(f107, index=f107_times, columns=['f107'])
+        data['ap'] = ap
+
+        # Write out as a file
+        data_file = 'f107_45day_{:s}.txt'.format(dl_date.strftime('%Y-%m-%d'))
+        data.to_csv(os.path.join(data_path, data_file), header=True)
 
     return