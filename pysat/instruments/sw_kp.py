--- conflicted
+++ resolved
@@ -295,24 +295,9 @@
                                  month=date.month)
             local_fname = fname
             saved_fname = os.path.join(data_path, local_fname)
-<<<<<<< HEAD
-            try:
-                logger.info('Downloading file for '+date.strftime('%x'))
-                sys.stdout.flush()
-                ftp.retrbinary('RETR '+fname, open(saved_fname, 'wb').write)
-            except ftplib.error_perm as exception:
-
-                if str(exception.args[0]).split(" ", 1)[0] != '550':
-                    raise
-                else:
-                    # file isn't actually there, just let people know
-                    # then continue on
-                    os.remove(saved_fname)
-                    logger.info('File not available for '+date.strftime('%x'))
-=======
             if not fname in dnames:
                 try:
-                    print('Downloading file for '+date.strftime('%b %Y'))
+                    logger.info('Downloading file for '+date.strftime('%b %Y'))
                     sys.stdout.flush()
                     ftp.retrbinary('RETR '+fname, open(saved_fname, 'wb').write)
                     dnames.append(fname)
@@ -324,8 +309,7 @@
                         # file isn't actually there, just let people know
                         # then continue on
                         os.remove(saved_fname)
-                        print('File not available for '+date.strftime('%x'))
->>>>>>> c898c70f
+                        logger.info('File not available for '+date.strftime('%x'))
 
         ftp.close()
 
